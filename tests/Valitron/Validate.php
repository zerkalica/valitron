<?php
use Valitron\Validator;

class ValidateTest extends \PHPUnit_Framework_TestCase
{
    public function testValidWithNoRules()
    {
        $v = new Validator(array('name' => 'Chester Tester'));
        $this->assertTrue($v->validate());
    }

    public function testOptionalFieldFilter()
    {
        $v = new Validator(array('foo' => 'bar', 'bar' => 'baz'), array('foo'));
        $this->assertEquals($v->data(), array('foo' => 'bar'));
    }

    public function testAccurateErrorCount()
    {
        $v = new Validator(array('name' => 'Chester Tester'));
        $v->rule('required', 'name');
        $this->assertSame(1, count($v->errors('name')));
    }

    public function testAccurateErrorMessage()
    {
        $v = new Validator(array());
        $v->rule('required', 'name');
        $v->validate();
        $this->assertSame(array("Required"), $v->errors('name'));
    }

    public function testAccurateErrorMessageParams()
    {
        $v = new Validator(array('num' => 5));
        $v->rule('min', 'num', 6);
        $v->validate();
        $this->assertSame(array("Must be greater than 6"), $v->errors('num'));
    }

    public function testCustomErrorMessage()
    {
        $v = new Validator(array());
        $v->rule('required', 'name')->message('Name is required');
        $v->validate();
        $errors = $v->errors('name');
        $this->assertSame('Name is required', $errors[0]);
    }

    public function testArrayOfFieldsToValidate()
    {
        $v = new Validator(array('name' => 'Chester Tester', 'email' => 'chester@tester.com'));
        $v->rule('required', array('name', 'email'));
        $this->assertTrue($v->validate());
    }

    public function testArrayOfFieldsToValidateOneEmpty()
    {
        $v = new Validator(array('name' => 'Chester Tester', 'email' => ''));
        $v->rule('required', array('name', 'email'));
        $this->assertFalse($v->validate());
    }

    public function testRequiredValid()
    {
        $v = new Validator(array('name' => 'Chester Tester'));
        $v->rule('required', 'name');
        $this->assertTrue($v->validate());
    }

    public function testRequiredNonExistentField()
    {
        $v = new Validator(array('name' => 'Chester Tester'));
        $v->rule('required', 'nonexistent_field');
        $this->assertFalse($v->validate());
    }

    public function testEqualsValid()
    {
        $v = new Validator(array('foo' => 'bar', 'bar' => 'bar'));
        $v->rule('equals', 'foo', 'bar');
        $this->assertTrue($v->validate());
    }

    public function testEqualsInvalid()
    {
        $v = new Validator(array('foo' => 'foo', 'bar' => 'bar'));
        $v->rule('equals', 'foo', 'bar');
        $this->assertFalse($v->validate());
    }

    public function testDifferentValid()
    {
        $v = new Validator(array('foo' => 'bar', 'bar' => 'baz'));
        $v->rule('different', 'foo', 'bar');
        $this->assertTrue($v->validate());
    }

    public function testDifferentInvalid()
    {
        $v = new Validator(array('test1' => 'test', 'test2' => 'test'));
        $v->rule('different', 'foo', 'bar');
        $this->assertFalse($v->validate());
    }

    public function testAcceptedValid()
    {
        $v = new Validator(array('agree' => 'yes'));
        $v->rule('accepted', 'agree');
        $this->assertTrue($v->validate());
    }

    public function testAcceptedInvalid()
    {
        $v = new Validator(array('agree' => 'no'));
        $v->rule('accepted', 'agree');
        $this->assertFalse($v->validate());
    }

    public function testNumericValid()
    {
        $v = new Validator(array('num' => '42.341569'));
        $v->rule('numeric', 'num');
        $this->assertTrue($v->validate());
    }

    public function testNumericInvalid()
    {
        $v = new Validator(array('num' => 'nope'));
        $v->rule('numeric', 'num');
        $this->assertFalse($v->validate());
    }

    public function testIntegerValid()
    {
        $v = new Validator(array('num' => '41243'));
        $v->rule('integer', 'num');
        $this->assertTrue($v->validate());
    }

    public function testIntegerInvalid()
    {
        $v = new Validator(array('num' => '42.341569'));
        $v->rule('integer', 'num');
        $this->assertFalse($v->validate());
    }

    public function testLengthValid()
    {
        $v = new Validator(array('str' => 'happy'));
        $v->rule('length', 'str', 5);
        $this->assertTrue($v->validate());
    }

    public function testLengthInvalid()
    {
        $v = new Validator(array('str' => 'sad'));
        $v->rule('length', 'str', 6);
        $this->assertFalse($v->validate());
    }

    public function testLengthBetweenValid()
    {
        $v = new Validator(array('str' => 'happy'));
        $v->rule('length', 'str', 2, 8);
        $this->assertTrue($v->validate());
    }

    public function testLengthBetweenInvalid()
    {
        $v = new Validator(array('str' => 'sad'));
        $v->rule('length', 'str', 4, 10);
        $this->assertFalse($v->validate());
    }

    public function testMinValid()
    {
        $v = new Validator(array('num' => 5));
        $v->rule('min', 'num', 2);
        $this->assertTrue($v->validate());
    }

    public function testMinInvalid()
    {
        $v = new Validator(array('num' => 5));
        $v->rule('min', 'num', 6);
        $this->assertFalse($v->validate());
    }

    public function testMaxValid()
    {
        $v = new Validator(array('num' => 5));
        $v->rule('max', 'num', 6);
        $this->assertTrue($v->validate());
    }

    public function testMaxInvalid()
    {
        $v = new Validator(array('num' => 5));
        $v->rule('max', 'num', 4);
        $this->assertFalse($v->validate());
    }

    public function testInValid()
    {
        $v = new Validator(array('color' => 'green'));
        $v->rule('in', 'color', array('red', 'green', 'blue'));
        $this->assertTrue($v->validate());
    }

    public function testInInvalid()
    {
        $v = new Validator(array('color' => 'yellow'));
        $v->rule('in', 'color', array('red', 'green', 'blue'));
        $this->assertFalse($v->validate());
    }

    public function testNotInValid()
    {
        $v = new Validator(array('color' => 'yellow'));
        $v->rule('notIn', 'color', array('red', 'green', 'blue'));
        $this->assertTrue($v->validate());
    }

    public function testNotInInvalid()
    {
        $v = new Validator(array('color' => 'blue'));
        $v->rule('notIn', 'color', array('red', 'green', 'blue'));
        $this->assertFalse($v->validate());
    }

    public function testIpValid()
    {
        $v = new Validator(array('ip' => '127.0.0.1'));
        $v->rule('ip', 'ip');
        $this->assertTrue($v->validate());
    }

    public function testIpInvalid()
    {
        $v = new Validator(array('ip' => 'buy viagra now!'));
        $v->rule('ip', 'ip');
        $this->assertFalse($v->validate());
    }

    public function testEmailValid()
    {
        $v = new Validator(array('name' => 'Chester Tester', 'email' => 'chester@tester.com'));
        $v->rule('email', 'email');
        $this->assertTrue($v->validate());
    }

    public function testEmailInvalid()
    {
        $v = new Validator(array('name' => 'Chester Tester', 'email' => 'chestertesterman'));
        $v->rule('email', 'email');
        $this->assertFalse($v->validate());
    }

    public function testUrlValid()
    {
        $v = new Validator(array('website' => 'http://google.com'));
        $v->rule('url', 'website');
        $this->assertTrue($v->validate());
    }

    public function testUrlInvalid()
    {
        $v = new Validator(array('website' => 'shoobedobop'));
        $v->rule('url', 'website');
        $this->assertFalse($v->validate());
    }

    public function testUrlActive()
    {
        $v = new Validator(array('website' => 'http://google.com'));
        $v->rule('urlActive', 'website');
        $this->assertTrue($v->validate());
    }

    public function testUrlInactive()
    {
        $v = new Validator(array('website' => 'http://sonotgoogleitsnotevenfunny.dev'));
        $v->rule('urlActive', 'website');
        $this->assertFalse($v->validate());
    }

    public function testAlphaValid()
    {
        $v = new Validator(array('test' => 'abcDEF'));
        $v->rule('alpha', 'test');
        $this->assertTrue($v->validate());
    }

    public function testAlphaInvalid()
    {
        $v = new Validator(array('test' => 'abc123'));
        $v->rule('alpha', 'test');
        $this->assertFalse($v->validate());
    }

    public function testAlphaNumValid()
    {
        $v = new Validator(array('test' => 'abc123'));
        $v->rule('alphaNum', 'test');
        $this->assertTrue($v->validate());
    }

    public function testAlphaNumInvalid()
    {
        $v = new Validator(array('test' => 'abc123$%^'));
        $v->rule('alphaNum', 'test');
        $this->assertFalse($v->validate());
    }

    public function testAlphaDashValid()
    {
        $v = new Validator(array('test' => 'abc-123_DEF'));
        $v->rule('slug', 'test');
        $this->assertTrue($v->validate());
    }

    public function testAlphaDashInvalid()
    {
        $v = new Validator(array('test' => 'abc-123_DEF $%^'));
        $v->rule('slug', 'test');
        $this->assertFalse($v->validate());
    }

    public function testRegexValid()
    {
        $v = new Validator(array('test' => '42'));
        $v->rule('regex', 'test', '/[\d]+/');
        $this->assertTrue($v->validate());
    }

    public function testRegexInvalid()
    {
        $v = new Validator(array('test' => 'istheanswer'));
        $v->rule('regex', 'test', '/[\d]+/');
        $this->assertFalse($v->validate());
    }

    public function testDateValid()
    {
        $v = new Validator(array('date' => '2013-01-27'));
        $v->rule('date', 'date');
        $this->assertTrue($v->validate());
    }

    public function testDateInvalid()
    {
        $v = new Validator(array('date' => 'no thanks'));
        $v->rule('date', 'date');
        $this->assertFalse($v->validate());
    }

    public function testDateFormatValid()
    {
        $v = new Validator(array('date' => '2013-01-27'));
        $v->rule('dateFormat', 'date', 'Y-m-d');
        $this->assertTrue($v->validate());
    }

    public function testDateFormatInvalid()
    {
        $v = new Validator(array('date' => 'no thanks'));
        $v->rule('dateFormat', 'date', 'Y-m-d');
        $this->assertFalse($v->validate());
    }

    public function testDateBeforeValid()
    {
        $v = new Validator(array('date' => '2013-01-27'));
        $v->rule('dateBefore', 'date', new \DateTime('2013-01-28'));
        $this->assertTrue($v->validate());
    }

    public function testDateBeforeInvalid()
    {
        $v = new Validator(array('date' => '2013-01-27'));
        $v->rule('dateBefore', 'date', '2013-01-26');
        $this->assertFalse($v->validate());
    }

    public function testDateAfterValid()
    {
        $v = new Validator(array('date' => '2013-01-27'));
        $v->rule('dateAfter', 'date', new \DateTime('2013-01-26'));
        $this->assertTrue($v->validate());
    }

    public function testDateAfterInvalid()
    {
        $v = new Validator(array('date' => '2013-01-27'));
        $v->rule('dateAfter', 'date', '2013-01-28');
        $this->assertFalse($v->validate());
    }

<<<<<<< HEAD
    public function testContainsValid()
    {
        $v = new Validator(array('test_string' => 'this is a test'));
        $v->rule('contains', 'test_string', 'a test');
        $this->assertTrue($v->validate());
    }

    public function testContainsNotFound()
    {
        $v = new Validator(array('test_string' => 'this is a test'));
        $v->rule('contains', 'test_string', 'foobar');
        $this->assertFalse($v->validate());
    }

    public function testContainsInvalidValue()
    {
        $v = new Validator(array('test_string' => 'this is a test'));
        $v->rule('contains', 'test_string', array('test'));
        $this->assertFalse($v->validate());
=======
    public function testAcceptBulkRulesWithSingleParams()
    {
        $rules = array(
            'required' => 'nonexistent_field',
            'accepted' => 'foo',
            'integer' =>  'foo'
        );

        $v1 = new Validator(array('foo' => 'bar', 'bar' => 'baz'));
        $v1->rules($rules);
        $v1->validate();

        $v2 = new Validator(array('foo' => 'bar', 'bar' => 'baz'));
        $v2->rule('required', 'nonexistent_field');
        $v2->rule('accepted', 'foo');
        $v2->rule('integer', 'foo');
        $v2->validate();

        $this->assertEquals($v1->errors(), $v2->errors());
    }

    public function testAcceptBulkRulesWithMultipleParams()
    {
        $rules = array(
            'required' => array(
                array(array('nonexistent_field', 'other_missing_field'))
            ),
            'equals' => array(
                array('foo', 'bar')
            ),
            'length' => array(
                array('foo', 5)
            )
        );

        $v1 = new Validator(array('foo' => 'bar', 'bar' => 'baz'));
        $v1->rules($rules);
        $v1->validate();

        $v2 = new Validator(array('foo' => 'bar', 'bar' => 'baz'));
        $v2->rule('required', array('nonexistent_field', 'other_missing_field'));
        $v2->rule('equals', 'foo', 'bar');
        $v2->rule('length', 'foo', 5);
        $v2->validate();

        $this->assertEquals($v1->errors(), $v2->errors());
    }

    public function testAcceptBulkRulesWithNestedRules()
    {
        $rules = array(
            'length'   => array(
                array('foo', 5),
                array('bar', 5)
            )
        );

        $v1 = new Validator(array('foo' => 'bar', 'bar' => 'baz'));
        $v1->rules($rules);
        $v1->validate();

        $v2 = new Validator(array('foo' => 'bar', 'bar' => 'baz'));
        $v2->rule('length', 'foo', 5);
        $v2->rule('length', 'bar', 5);
        $v2->validate();

        $this->assertEquals($v1->errors(), $v2->errors());
    }

    public function testAcceptBulkRulesWithNestedRulesAndMultipleFields()
    {
        $rules = array(
            'length'   => array(
                array(array('foo', 'bar'), 5),
                array('baz', 5)
            )
        );

        $v1 = new Validator(array('foo' => 'bar', 'bar' => 'baz', 'baz' => 'foo'));
        $v1->rules($rules);
        $v1->validate();

        $v2 = new Validator(array('foo' => 'bar', 'bar' => 'baz', 'baz' => 'foo'));
        $v2->rule('length', array('foo', 'bar'), 5);
        $v2->rule('length', 'baz', 5);
        $v2->validate();

        $this->assertEquals($v1->errors(), $v2->errors());
    }

    public function testAcceptBulkRulesWithMultipleArrayParams()
    {
        $rules = array(
            'in'   => array(
                array(array('foo', 'bar'), array('x', 'y'))
            )
        );

        $v1 = new Validator(array('foo' => 'bar', 'bar' => 'baz', 'baz' => 'foo'));
        $v1->rules($rules);
        $v1->validate();

        $v2 = new Validator(array('foo' => 'bar', 'bar' => 'baz', 'baz' => 'foo'));
        $v2->rule('in', array('foo', 'bar'), array('x', 'y'));
        $v2->validate();

        $this->assertEquals($v1->errors(), $v2->errors());
>>>>>>> 4ed332c6
    }
}
<|MERGE_RESOLUTION|>--- conflicted
+++ resolved
@@ -397,7 +397,6 @@
         $this->assertFalse($v->validate());
     }
 
-<<<<<<< HEAD
     public function testContainsValid()
     {
         $v = new Validator(array('test_string' => 'this is a test'));
@@ -417,7 +416,8 @@
         $v = new Validator(array('test_string' => 'this is a test'));
         $v->rule('contains', 'test_string', array('test'));
         $this->assertFalse($v->validate());
-=======
+    }
+
     public function testAcceptBulkRulesWithSingleParams()
     {
         $rules = array(
@@ -525,6 +525,5 @@
         $v2->validate();
 
         $this->assertEquals($v1->errors(), $v2->errors());
->>>>>>> 4ed332c6
     }
 }
